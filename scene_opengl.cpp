--- conflicted
+++ resolved
@@ -366,12 +366,8 @@
         stacking_order.append(windows[ c ]);
     }
 
-<<<<<<< HEAD
     m_backend->makeCurrent();
-    m_backend->prepareRenderingFrame();
-=======
     QRegion repaint = m_backend->prepareRenderingFrame();
->>>>>>> 5d8f86b7
 
     const GLenum status = glGetGraphicsResetStatus();
     if (status != GL_NO_ERROR) {
