--- conflicted
+++ resolved
@@ -1463,16 +1463,12 @@
     } else {
         support.append(QStringLiteral("no\n"));
     }
-<<<<<<< HEAD
+    support.append(QStringLiteral("Active screen follows mouse: "));
+    if (screens()->isCurrentFollowsMouse())
+        support.append(QStringLiteral(" yes\n"));
+    else
+        support.append(QStringLiteral(" no\n"));
     support.append(QStringLiteral("Number of Screens: %1\n").arg(screens()->count()));
-=======
-    support.append("Active screen follows mouse: ");
-    if (screens()->isCurrentFollowsMouse())
-        support.append(" yes\n");
-    else
-        support.append(" no\n");
-    support.append(QString("Number of Screens: %1\n").arg(screens()->count()));
->>>>>>> 6f61723c
     for (int i=0; i<screens()->count(); ++i) {
         const QRect geo = screens()->geometry(i);
         support.append(QStringLiteral("Screen %1 Geometry: %2,%3,%4x%5\n")
@@ -1569,11 +1565,11 @@
             } else {
                 support.append(QStringLiteral("OpenGL 2 Shaders are not used. Legacy OpenGL 1.x code path is used.\n"));
             }
-            support.append("Painting blocks for vertical retrace: ");
+            support.append(QStringLiteral("Painting blocks for vertical retrace: "));
             if (m_compositor->scene()->blocksForRetrace())
-                support.append(" yes\n");
+                support.append(QStringLiteral(" yes\n"));
             else
-                support.append(" no\n");
+                support.append(QStringLiteral(" no\n"));
             break;
         }
         case XRenderCompositing:
