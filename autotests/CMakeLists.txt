--- conflicted
+++ resolved
@@ -273,12 +273,8 @@
 add_executable( testXRandRScreens ${testXRandRScreens_SRCS} )
 target_link_libraries( testXRandRScreens
                        Qt5::Test
-<<<<<<< HEAD
-                       Qt5::Gui
                        Qt5::Sensors
-=======
 		       Qt5::Widgets
->>>>>>> db6c7e17
                        KF5::ConfigCore
                        KF5::ConfigGui
                        KF5::I18n
